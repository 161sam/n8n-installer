{
    # Global options - works for both environments
    email {$LETSENCRYPT_EMAIL}
}

# N8N
{$N8N_HOSTNAME} {
    # For domains, Caddy will automatically use Let's Encrypt
    # For localhost/port addresses, HTTPS won't be enabled
    reverse_proxy n8n:5678
}

# Open WebUI
{$WEBUI_HOSTNAME} {
    reverse_proxy open-webui:8080
}

# Flowise
{$FLOWISE_HOSTNAME} {
    reverse_proxy flowise:3001
}

# Langfuse
{$LANGFUSE_HOSTNAME} {
    reverse_proxy langfuse-web:3000
}
<<<<<<< HEAD
=======

# # Ollama API
# {$OLLAMA_HOSTNAME} {
#     reverse_proxy ollama:11434
# }
>>>>>>> 4e0c574e

# Supabase
{$SUPABASE_HOSTNAME} {
    reverse_proxy kong:8000
<<<<<<< HEAD
}

# Grafana
{$GRAFANA_HOSTNAME} {
    reverse_proxy grafana:3000
}

# Prometheus
{$PROMETHEUS_HOSTNAME} {
    basic_auth { 
        {$PROMETHEUS_USERNAME} {$PROMETHEUS_PASSWORD_HASH}
    }
    reverse_proxy prometheus:9090
}

# Letta
{$LETTA_HOSTNAME} {
    reverse_proxy letta:8283
}

# Weaviate
{$WEAVIATE_HOSTNAME} {
    reverse_proxy weaviate:8080
}

# Qdrant
{$QDRANT_HOSTNAME} {
    reverse_proxy qdrant:6333
=======
>>>>>>> 4e0c574e
}

# Neo4j
{$NEO4J_HOSTNAME} {
    reverse_proxy neo4j:7474
<<<<<<< HEAD
}

# Neo4j Bolt Protocol (wss)
https://{$NEO4J_HOSTNAME}:7687 {
    reverse_proxy neo4j:7687
}

# SearXNG
{$SEARXNG_HOSTNAME} {
    basic_auth { 
        {$SEARXNG_USERNAME} {$SEARXNG_PASSWORD_HASH}
    }
    encode zstd gzip
=======
}

import /etc/caddy/addons/*.conf

# # SearXNG
# {$SEARXNG_HOSTNAME} {
#     encode zstd gzip
>>>>>>> 4e0c574e
    
#     @api {
#         path /config
#         path /healthz
#         path /stats/errors
#         path /stats/checker
#     }
#     @search {
#         path /search
#     }
#     @imageproxy {
#         path /image_proxy
#     }
#     @static {
#         path /static/*
#     }
    
#     header {
#         # CSP (https://content-security-policy.com)
#         Content-Security-Policy "upgrade-insecure-requests; default-src 'none'; script-src 'self'; style-src 'self' 'unsafe-inline'; form-action 'self' https://github.com/searxng/searxng/issues/new; font-src 'self'; frame-ancestors 'self'; base-uri 'self'; connect-src 'self' https://overpass-api.de; img-src * data:; frame-src https://www.youtube-nocookie.com https://player.vimeo.com https://www.dailymotion.com https://www.deezer.com https://www.mixcloud.com https://w.soundcloud.com https://embed.spotify.com;"
#         # Disable some browser features
#         Permissions-Policy "accelerometer=(),camera=(),geolocation=(),gyroscope=(),magnetometer=(),microphone=(),payment=(),usb=()"
#         # Set referrer policy
#         Referrer-Policy "no-referrer"
#         # Force clients to use HTTPS
#         Strict-Transport-Security "max-age=31536000"
#         # Prevent MIME type sniffing from the declared Content-Type
#         X-Content-Type-Options "nosniff"
#         # X-Robots-Tag (comment to allow site indexing)
#         X-Robots-Tag "noindex, noarchive, nofollow"
#         # Remove "Server" header
#         -Server
#     }
    
#     header @api {
#         Access-Control-Allow-Methods "GET, OPTIONS"
#         Access-Control-Allow-Origin "*"
#     }
    
#     route {
#         # Cache policy
#         header Cache-Control "max-age=0, no-store"
#         header @search Cache-Control "max-age=5, private"
#         header @imageproxy Cache-Control "max-age=604800, public"
#         header @static Cache-Control "max-age=31536000, public, immutable"
#     }
    
<<<<<<< HEAD
    # SearXNG (uWSGI)
    reverse_proxy searxng:8080 {
        header_up X-Forwarded-Port {http.request.port}
        header_up X-Real-IP {http.request.remote.host}
        # https://github.com/searx/searx-docker/issues/24
        header_up Connection "close"
    }
}
=======
#     # SearXNG (uWSGI)
#     reverse_proxy searxng:8080 {
#         header_up X-Forwarded-Port {http.request.port}
#         header_up X-Real-IP {http.request.remote.host}
#         # https://github.com/searx/searx-docker/issues/24
#         header_up Connection "close"
#     }
# }
>>>>>>> 4e0c574e
<|MERGE_RESOLUTION|>--- conflicted
+++ resolved
@@ -24,19 +24,15 @@
 {$LANGFUSE_HOSTNAME} {
     reverse_proxy langfuse-web:3000
 }
-<<<<<<< HEAD
-=======
 
 # # Ollama API
 # {$OLLAMA_HOSTNAME} {
 #     reverse_proxy ollama:11434
 # }
->>>>>>> 4e0c574e
 
 # Supabase
 {$SUPABASE_HOSTNAME} {
     reverse_proxy kong:8000
-<<<<<<< HEAD
 }
 
 # Grafana
@@ -65,14 +61,11 @@
 # Qdrant
 {$QDRANT_HOSTNAME} {
     reverse_proxy qdrant:6333
-=======
->>>>>>> 4e0c574e
 }
 
 # Neo4j
 {$NEO4J_HOSTNAME} {
     reverse_proxy neo4j:7474
-<<<<<<< HEAD
 }
 
 # Neo4j Bolt Protocol (wss)
@@ -86,7 +79,6 @@
         {$SEARXNG_USERNAME} {$SEARXNG_PASSWORD_HASH}
     }
     encode zstd gzip
-=======
 }
 
 import /etc/caddy/addons/*.conf
@@ -94,7 +86,6 @@
 # # SearXNG
 # {$SEARXNG_HOSTNAME} {
 #     encode zstd gzip
->>>>>>> 4e0c574e
     
 #     @api {
 #         path /config
@@ -142,16 +133,6 @@
 #         header @static Cache-Control "max-age=31536000, public, immutable"
 #     }
     
-<<<<<<< HEAD
-    # SearXNG (uWSGI)
-    reverse_proxy searxng:8080 {
-        header_up X-Forwarded-Port {http.request.port}
-        header_up X-Real-IP {http.request.remote.host}
-        # https://github.com/searx/searx-docker/issues/24
-        header_up Connection "close"
-    }
-}
-=======
 #     # SearXNG (uWSGI)
 #     reverse_proxy searxng:8080 {
 #         header_up X-Forwarded-Port {http.request.port}
@@ -159,5 +140,4 @@
 #         # https://github.com/searx/searx-docker/issues/24
 #         header_up Connection "close"
 #     }
-# }
->>>>>>> 4e0c574e
+# }