--- conflicted
+++ resolved
@@ -1,7 +1,6 @@
 ##### Change the name of this file to .env after updating it!
 
 ############
-<<<<<<< HEAD
 # [required]
 # flowise credentials - you set this to whatever you want, just make it a long and secure string for both!
 ############
@@ -13,13 +12,6 @@
 ############
 # [required]
 # n8n credentials - you set this to whatever you want, just make it a long and secure string for both!
-=======
-# [required] 
-# n8n credentials - use the command `openssl rand -hex 32` to generate both
-#   openssl is available by default on Linux/Mac
-#   For Windows, you can use the 'Git Bash' terminal installed with git
-#   Or run the command: python -c "import secrets; print(secrets.token_hex(32))"
->>>>>>> 4e0c574e
 ############
 
 N8N_ENCRYPTION_KEY=
@@ -28,7 +20,6 @@
 
 ############
 # [required]
-<<<<<<< HEAD
 # grafana credentials - you set this to whatever you want, just make it a long and secure string for both!
 ############
 
@@ -55,8 +46,6 @@
 
 ############
 # [required]
-=======
->>>>>>> 4e0c574e
 # Supabase Secrets
 
 # YOU MUST CHANGE THESE BEFORE GOING INTO PRODUCTION
